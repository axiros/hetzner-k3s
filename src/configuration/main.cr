require "yaml"

require "./node_pool"

class Configuration::Main
  include YAML::Serializable

  getter hetzner_token : String = ENV.fetch("HCLOUD_TOKEN", "")
  getter cluster_name : String
  getter kubeconfig_path : String
  getter k3s_version : String
  getter public_ssh_key_path : String
  getter private_ssh_key_path : String
  getter use_ssh_agent : Bool = false
  getter ssh_allowed_networks : Array(String) = [] of String
  getter api_allowed_networks : Array(String) = [] of String
<<<<<<< HEAD
  getter api_server_hostname : String?
=======
  getter enable_public_net_ipv4 : Bool = true
  getter enable_public_net_ipv6 : Bool = true
>>>>>>> 59427e32
  getter verify_host_key : Bool = false
  getter schedule_workloads_on_masters : Bool = false
  getter enable_encryption : Bool = false
  getter masters_pool : Configuration::NodePool
  getter worker_node_pools : Array(Configuration::NodePool) = [] of Configuration::NodePool
  getter post_create_commands : Array(String) = [] of String
  getter additional_packages : Array(String) = [] of String
  getter kube_api_server_args : Array(String) = [] of String
  getter kube_scheduler_args : Array(String) = [] of String
  getter kube_controller_manager_args : Array(String) = [] of String
  getter kube_cloud_controller_manager_args : Array(String) = [] of String
  getter kubelet_args : Array(String) = [] of String
  getter kube_proxy_args : Array(String) = [] of String
  getter existing_network : String?
  getter image : String = "ubuntu-22.04"
  getter autoscaling_image : String = "ubuntu-22.04"
  getter snapshot_os : String = "default"
  getter private_network_subnet : String = "10.0.0.0/16"
  getter cloud_controller_manager_manifest_url : String = "https://github.com/hetznercloud/hcloud-cloud-controller-manager/releases/download/v1.16.0/ccm-networks.yaml"
  getter csi_driver_manifest_url : String = "https://raw.githubusercontent.com/hetznercloud/csi-driver/v2.3.2/deploy/kubernetes/hcloud-csi.yml"
  getter system_upgrade_controller_manifest_url : String = "https://raw.githubusercontent.com/rancher/system-upgrade-controller/master/manifests/system-upgrade-controller.yaml"
  getter disable_flannel : Bool = false
  getter ssh_port : Int32 = 22
end<|MERGE_RESOLUTION|>--- conflicted
+++ resolved
@@ -14,12 +14,9 @@
   getter use_ssh_agent : Bool = false
   getter ssh_allowed_networks : Array(String) = [] of String
   getter api_allowed_networks : Array(String) = [] of String
-<<<<<<< HEAD
   getter api_server_hostname : String?
-=======
   getter enable_public_net_ipv4 : Bool = true
   getter enable_public_net_ipv6 : Bool = true
->>>>>>> 59427e32
   getter verify_host_key : Bool = false
   getter schedule_workloads_on_masters : Bool = false
   getter enable_encryption : Bool = false
